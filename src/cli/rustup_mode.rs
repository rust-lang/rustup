use std::fmt;
use std::io::Write;
use std::path::{Path, PathBuf};
use std::process;
use std::str::FromStr;

use anyhow::{anyhow, bail, Error, Result};
use clap::{
    builder::{EnumValueParser, PossibleValuesParser},
    AppSettings, Arg, ArgAction, ArgEnum, ArgGroup, ArgMatches, Command, PossibleValue,
};
use clap_complete::Shell;

use super::help::*;
use super::self_update;
use super::term2;
use super::term2::Terminal;
use super::topical_doc;
use super::{
    common,
    self_update::{check_rustup_update, SelfUpdateMode},
};
use crate::cli::errors::CLIError;
use crate::dist::dist::{PartialTargetTriple, PartialToolchainDesc, Profile, TargetTriple};
use crate::dist::manifest::Component;
use crate::errors::RustupError;
use crate::process;
use crate::toolchain::{CustomToolchain, DistributableToolchain};
use crate::utils::utils;
use crate::Notification;
use crate::{command, Cfg, ComponentStatus, Toolchain};

const TOOLCHAIN_OVERRIDE_ERROR: &str =
    "To override the toolchain using the 'rustup +toolchain' syntax, \
                        make sure to prefix the toolchain override with a '+'";

fn handle_epipe(res: Result<utils::ExitCode>) -> Result<utils::ExitCode> {
    match res {
        Err(e) => {
            let root = e.root_cause();
            if let Some(io_err) = root.downcast_ref::<std::io::Error>() {
                if io_err.kind() == std::io::ErrorKind::BrokenPipe {
                    return Ok(utils::ExitCode(0));
                }
            }
            Err(e)
        }
        res => res,
    }
}

fn deprecated<F, B, R>(instead: &str, cfg: &mut Cfg, matches: B, callee: F) -> R
where
    F: FnOnce(&mut Cfg, B) -> R,
{
    (cfg.notify_handler)(Notification::PlainVerboseMessage(
        "Use of (currently) unmaintained command line interface.",
    ));
    (cfg.notify_handler)(Notification::PlainVerboseMessage(
        "The exact API of this command may change without warning",
    ));
    (cfg.notify_handler)(Notification::PlainVerboseMessage(
        "Eventually this command will be a true alias.  Until then:",
    ));
    (cfg.notify_handler)(Notification::PlainVerboseMessage(&format!(
        "  Please use `rustup {instead}` instead"
    )));
    callee(cfg, matches)
}

pub fn main() -> Result<utils::ExitCode> {
    self_update::cleanup_self_updater()?;

    use clap::ErrorKind::*;
    let matches = match cli().try_get_matches_from(process().args_os()) {
        Ok(matches) => Ok(matches),
        Err(err) if err.kind() == DisplayHelp => {
            write!(process().stdout().lock(), "{err}")?;
            return Ok(utils::ExitCode(0));
        }
        Err(err) if err.kind() == DisplayVersion => {
            write!(process().stdout().lock(), "{err}")?;
            info!("This is the version for the rustup toolchain manager, not the rustc compiler.");

            fn rustc_version() -> std::result::Result<String, Box<dyn std::error::Error>> {
                let cfg = &mut common::set_globals(false, true)?;
                let cwd = std::env::current_dir()?;

                if let Some(t) = process().args().find(|x| x.starts_with('+')) {
                    debug!("Fetching rustc version from toolchain `{}`", t);
                    cfg.set_toolchain_override(&t[1..]);
                }

                let toolchain = cfg.find_or_install_override_toolchain_or_default(&cwd)?.0;

                Ok(toolchain.rustc_version())
            }

            match rustc_version() {
                Ok(version) => info!("The currently active `rustc` version is `{}`", version),
                Err(err) => debug!("Wanted to tell you the current rustc version, too, but ran into this error: {}", err),
            }
            return Ok(utils::ExitCode(0));
        }

        Err(err) => {
            if [
                InvalidSubcommand,
                UnknownArgument,
                DisplayHelpOnMissingArgumentOrSubcommand,
            ]
            .contains(&err.kind())
            {
                write!(process().stdout().lock(), "{err}")?;
                return Ok(utils::ExitCode(1));
            }
            if err.kind() == ValueValidation && err.to_string().contains(TOOLCHAIN_OVERRIDE_ERROR) {
                write!(process().stderr().lock(), "{err}")?;
                return Ok(utils::ExitCode(1));
            }
            Err(err)
        }
    }?;
    let verbose = matches.get_flag("verbose");
    let quiet = matches.get_flag("quiet");
    let cfg = &mut common::set_globals(verbose, quiet)?;

    if let Some(t) = matches.get_one::<String>("+toolchain") {
        cfg.set_toolchain_override(&t[1..]);
    }

    if maybe_upgrade_data(cfg, &matches)? {
        return Ok(utils::ExitCode(0));
    }

    cfg.check_metadata_version()?;

    Ok(match matches.subcommand() {
<<<<<<< HEAD
        ("dump-testament", _) => common::dump_testament()?,
        ("show", Some(c)) => match c.subcommand() {
            ("active-toolchain", Some(m)) => handle_epipe(show_active_toolchain(cfg, m))?,
            ("home", Some(_)) => handle_epipe(show_rustup_home(cfg))?,
            ("profile", Some(_)) => handle_epipe(show_profile(cfg))?,
            ("keys", Some(_)) => handle_epipe(show_keys(cfg))?,
            (_, _) => handle_epipe(show(cfg, c))?,
        },
        ("install", Some(m)) => deprecated("toolchain install", cfg, m, update)?,
        ("update", Some(m)) => update(cfg, m)?,
        ("check", Some(_)) => check_updates(cfg)?,
        ("uninstall", Some(m)) => deprecated("toolchain uninstall", cfg, m, toolchain_remove)?,
        ("default", Some(m)) => default_(cfg, m)?,
        ("toolchain", Some(c)) => match c.subcommand() {
            ("install", Some(m)) => update(cfg, m)?,
            ("list", Some(m)) => handle_epipe(toolchain_list(cfg, m))?,
            ("link", Some(m)) => toolchain_link(cfg, m)?,
            ("uninstall", Some(m)) => toolchain_remove(cfg, m)?,
            (_, _) => unreachable!(),
        },
        ("target", Some(c)) => match c.subcommand() {
            ("list", Some(m)) => handle_epipe(target_list(cfg, m))?,
            ("add", Some(m)) => target_add(cfg, m)?,
            ("remove", Some(m)) => target_remove(cfg, m)?,
            (_, _) => unreachable!(),
        },
        ("component", Some(c)) => match c.subcommand() {
            ("list", Some(m)) => handle_epipe(component_list(cfg, m))?,
            ("add", Some(m)) => component_add(cfg, m)?,
            ("remove", Some(m)) => component_remove(cfg, m)?,
            (_, _) => unreachable!(),
        },
        ("override", Some(c)) => match c.subcommand() {
            ("list", Some(_)) => handle_epipe(common::list_overrides(cfg))?,
            ("set", Some(m)) => override_add(cfg, m)?,
            ("unset", Some(m)) => override_remove(cfg, m)?,
            (_, _) => unreachable!(),
        },
        ("run", Some(m)) => run(cfg, m)?,
        ("which", Some(m)) => which(cfg, m)?,
        ("doc", Some(m)) => doc(cfg, m)?,
        ("man", Some(m)) => man(cfg, m)?,
        ("self", Some(c)) => match c.subcommand() {
            ("update", Some(_)) => self_update::update(cfg)?,
            ("uninstall", Some(m)) => self_uninstall(cfg, m)?,
            (_, _) => unreachable!(),
        },
        ("set", Some(c)) => match c.subcommand() {
            ("default-host", Some(m)) => set_default_host_triple(cfg, m)?,
            ("profile", Some(m)) => set_profile(cfg, m)?,
            ("auto-self-update", Some(m)) => set_auto_self_update(cfg, m)?,
            (_, _) => unreachable!(),
        },
        ("completions", Some(c)) => {
            if let Some(shell) = c.value_of("shell") {
                (output_completion_script(
                    shell.parse::<Shell>().unwrap(),
                    c.value_of("command")
                        .and_then(|cmd| cmd.parse::<CompletionCommand>().ok())
                        .unwrap_or(CompletionCommand::Rustup),
                ))?
            } else {
                unreachable!()
=======
        Some(s) => match s {
            ("dump-testament", _) => common::dump_testament()?,
            ("show", c) => match c.subcommand() {
                Some(s) => match s {
                    ("active-toolchain", m) => handle_epipe(show_active_toolchain(cfg, m))?,
                    ("home", _) => handle_epipe(show_rustup_home(cfg))?,
                    ("profile", _) => handle_epipe(show_profile(cfg))?,
                    _ => handle_epipe(show(cfg, c))?,
                },
                None => handle_epipe(show(cfg, c))?,
            },
            ("install", m) => deprecated("toolchain install", cfg, m, update)?,
            ("update", m) => update(cfg, m)?,
            ("check", _) => check_updates(cfg)?,
            ("uninstall", m) => deprecated("toolchain uninstall", cfg, m, toolchain_remove)?,
            ("default", m) => default_(cfg, m)?,
            ("toolchain", c) => match c.subcommand() {
                Some(s) => match s {
                    ("install", m) => update(cfg, m)?,
                    ("list", m) => handle_epipe(toolchain_list(cfg, m))?,
                    ("link", m) => toolchain_link(cfg, m)?,
                    ("uninstall", m) => toolchain_remove(cfg, m)?,
                    _ => unreachable!(),
                },
                None => unreachable!(),
            },
            ("target", c) => match c.subcommand() {
                Some(s) => match s {
                    ("list", m) => handle_epipe(target_list(cfg, m))?,
                    ("add", m) => target_add(cfg, m)?,
                    ("remove", m) => target_remove(cfg, m)?,
                    _ => unreachable!(),
                },
                None => unreachable!(),
            },
            ("component", c) => match c.subcommand() {
                Some(s) => match s {
                    ("list", m) => handle_epipe(component_list(cfg, m))?,
                    ("add", m) => component_add(cfg, m)?,
                    ("remove", m) => component_remove(cfg, m)?,
                    _ => unreachable!(),
                },
                None => unreachable!(),
            },
            ("override", c) => match c.subcommand() {
                Some(s) => match s {
                    ("list", _) => handle_epipe(common::list_overrides(cfg))?,
                    ("set", m) => override_add(cfg, m)?,
                    ("unset", m) => override_remove(cfg, m)?,
                    _ => unreachable!(),
                },
                None => unreachable!(),
            },
            ("run", m) => run(cfg, m)?,
            ("which", m) => which(cfg, m)?,
            ("doc", m) => doc(cfg, m)?,
            ("man", m) => man(cfg, m)?,
            ("self", c) => match c.subcommand() {
                Some(s) => match s {
                    ("update", _) => self_update::update(cfg)?,
                    ("uninstall", m) => self_uninstall(m)?,
                    _ => unreachable!(),
                },
                None => unreachable!(),
            },
            ("set", c) => match c.subcommand() {
                Some(s) => match s {
                    ("default-host", m) => set_default_host_triple(cfg, m)?,
                    ("profile", m) => set_profile(cfg, m)?,
                    ("auto-self-update", m) => set_auto_self_update(cfg, m)?,
                    _ => unreachable!(),
                },
                None => unreachable!(),
            },
            ("completions", c) => {
                if let Some(&shell) = c.get_one::<Shell>("shell") {
                    output_completion_script(
                        shell,
                        c.get_one::<CompletionCommand>("command")
                            .copied()
                            .unwrap_or(CompletionCommand::Rustup),
                    )?
                } else {
                    unreachable!()
                }
>>>>>>> e7247176
            }
            _ => unreachable!(),
        },
        None => unreachable!(),
    })
}

pub(crate) fn cli() -> Command<'static> {
    let mut app = Command::new("rustup")
        .version(common::version())
        .about("The Rust toolchain installer")
        .after_help(RUSTUP_HELP)
        .global_setting(AppSettings::DeriveDisplayOrder)
        .setting(AppSettings::SubcommandRequiredElseHelp)
        .arg(
            verbose_arg("Enable verbose output"),
        )
        .arg(
            Arg::new("quiet")
                .conflicts_with("verbose")
                .help("Disable progress output")
                .short('q')
                .long("quiet")
                .action(ArgAction::SetTrue),
        )
        .arg(
            Arg::new("+toolchain")
                .help("release channel (e.g. +stable) or custom toolchain to set override")
                .value_parser(|s: &str| {
                    if s.starts_with('+') {
                        Ok(s.to_owned())
                    } else {
                        Err(format!(
                            "\"{s}\" is not a valid subcommand, so it was interpreted as a toolchain name, but it is also invalid. {TOOLCHAIN_OVERRIDE_ERROR}"
                        ))
                    }
                }),
        )
        .subcommand(
            Command::new("dump-testament")
                .about("Dump information about the build")
                .hide(true), // Not for users, only CI
        )
        .subcommand(
            Command::new("show")
                .about("Show the active and installed toolchains or profiles")
                .after_help(SHOW_HELP)
                .arg(
                    verbose_arg("Enable verbose output with rustc information for all installed toolchains"),
                )
                .subcommand(
                    Command::new("active-toolchain")
                        .about("Show the active toolchain")
                        .after_help(SHOW_ACTIVE_TOOLCHAIN_HELP)
                        .arg(
                            verbose_arg("Enable verbose output with rustc information"),
                        ),
                )
                .subcommand(
                    Command::new("home")
                        .about("Display the computed value of RUSTUP_HOME"),
                )
                .subcommand(Command::new("profile").about("Show the current profile"))
        )
        .subcommand(
            Command::new("install")
                .about("Update Rust toolchains")
                .after_help(INSTALL_HELP)
                .hide(true) // synonym for 'toolchain install'
                .arg(
                    Arg::new("toolchain")
                        .help(TOOLCHAIN_ARG_HELP)
                        .required(true)
                        .takes_value(true)
                        .multiple_values(true)
                )
                .arg(
                    Arg::new("profile")
                        .long("profile")
                        .value_parser(PossibleValuesParser::new(Profile::names()))
                        .takes_value(true),
                )
                .arg(
                    Arg::new("no-self-update")
                        .help("Don't perform self-update when running the `rustup install` command")
                        .long("no-self-update")
                        .action(ArgAction::SetTrue)
                )
                .arg(
                    Arg::new("force")
                        .help("Force an update, even if some components are missing")
                        .long("force")
                        .action(ArgAction::SetTrue)
                ).arg(
                    Arg::new("force-non-host")
                        .help("Install toolchains that require an emulator. See https://github.com/rust-lang/rustup/wiki/Non-host-toolchains")
                        .long("force-non-host")
                        .action(ArgAction::SetTrue)
                ),
        )
        .subcommand(
            Command::new("uninstall")
                .about("Uninstall Rust toolchains")
                .hide(true) // synonym for 'toolchain uninstall'
                .arg(
                    Arg::new("toolchain")
                        .help(TOOLCHAIN_ARG_HELP)
                        .required(true)
                        .takes_value(true)
                        .multiple_values(true),
                ),
        )
        .subcommand(
            Command::new("update")
                .about("Update Rust toolchains and rustup")
                .aliases(&["upgrade", "up"])
                .after_help(UPDATE_HELP)
                .arg(
                    Arg::new("toolchain")
                        .help(TOOLCHAIN_ARG_HELP)
                        .required(false)
                        .takes_value(true)
                        .multiple_values(true),
                )
                .arg(
                    Arg::new("no-self-update")
                        .help("Don't perform self update when running the `rustup update` command")
                        .long("no-self-update")
                        .action(ArgAction::SetTrue)
                )
                .arg(
                    Arg::new("force")
                        .help("Force an update, even if some components are missing")
                        .long("force")
                        .action(ArgAction::SetTrue)
                )
                .arg(
                    Arg::new("force-non-host")
                        .help("Install toolchains that require an emulator. See https://github.com/rust-lang/rustup/wiki/Non-host-toolchains")
                        .long("force-non-host")
                        .action(ArgAction::SetTrue)
                ),
        )
        .subcommand(Command::new("check").about("Check for updates to Rust toolchains and rustup"))
        .subcommand(
            Command::new("default")
                .about("Set the default toolchain")
                .after_help(DEFAULT_HELP)
                .arg(
                    Arg::new("toolchain")
                        .help(TOOLCHAIN_ARG_HELP)
                        .required(false)
                ),
        )
        .subcommand(
            Command::new("toolchain")
                .about("Modify or query the installed toolchains")
                .after_help(TOOLCHAIN_HELP)
                .setting(AppSettings::SubcommandRequiredElseHelp)
                .subcommand(
                    Command::new("list")
                        .about("List installed toolchains")
                        .arg(
                            verbose_arg("Enable verbose output with toolchain information"),
                        ),
                )
                .subcommand(
                    Command::new("install")
                        .about("Install or update a given toolchain")
                        .aliases(&["update", "add"])
                        .arg(
                            Arg::new("toolchain")
                                .help(TOOLCHAIN_ARG_HELP)
                                .required(true)
                                .takes_value(true)
                                .multiple_values(true),
                        )
                        .arg(
                            Arg::new("profile")
                                .long("profile")
                                .value_parser(PossibleValuesParser::new(Profile::names()))
                                .takes_value(true),
                        )
                        .arg(
                            Arg::new("components")
                                .help("Add specific components on installation")
                                .long("component")
                                .short('c')
                                .takes_value(true)
                                .multiple_values(true)
                                .use_value_delimiter(true)
                            .action(ArgAction::Append),
                        )
                        .arg(
                            Arg::new("targets")
                                .help("Add specific targets on installation")
                                .long("target")
                                .short('t')
                                .takes_value(true)
                                .multiple_values(true)
                                .use_value_delimiter(true)
                                .action(ArgAction::Append),
                        )
                        .arg(
                            Arg::new("no-self-update")
                                .help(
                                    "Don't perform self update when running the\
                                     `rustup toolchain install` command",
                                )
                                .long("no-self-update")
                                .takes_value(true)
                                .action(ArgAction::SetTrue)
                        )
                        .arg(
                            Arg::new("force")
                                .help("Force an update, even if some components are missing")
                                .long("force")
                                .action(ArgAction::SetTrue)
                        )
                        .arg(
                            Arg::new("allow-downgrade")
                                .help("Allow rustup to downgrade the toolchain to satisfy your component choice")
                                .long("allow-downgrade")
                                .action(ArgAction::SetTrue)
                        )
                        .arg(
                            Arg::new("force-non-host")
                                .help("Install toolchains that require an emulator. See https://github.com/rust-lang/rustup/wiki/Non-host-toolchains")
                                .long("force-non-host")
                                .action(ArgAction::SetTrue)
                        ),
                )
                .subcommand(
                    Command::new("uninstall")
                        .about("Uninstall a toolchain")
                        .alias("remove")
                        .arg(
                            Arg::new("toolchain")
                                .help(TOOLCHAIN_ARG_HELP)
                                .required(true)
                                .takes_value(true)
                                .multiple_values(true),
                        ),
                )
                .subcommand(
                    Command::new("link")
                        .about("Create a custom toolchain by symlinking to a directory")
                        .after_help(TOOLCHAIN_LINK_HELP)
                        .arg(
                            Arg::new("toolchain")
                                .help("Custom toolchain name")
                                .required(true),
                        )
                        .arg(
                            Arg::new("path")
                                .help("Path to the directory")
                                .required(true),
                        ),
                ),
        )
        .subcommand(
            Command::new("target")
                .about("Modify a toolchain's supported targets")
                .setting(AppSettings::SubcommandRequiredElseHelp)
                .subcommand(
                    Command::new("list")
                        .about("List installed and available targets")
                        .arg(
                            Arg::new("toolchain")
                                .help(TOOLCHAIN_ARG_HELP)
                                .long("toolchain")
                                .takes_value(true),
                        )
                        .arg(
                            Arg::new("installed")
                                .long("installed")
                                .help("List only installed targets")
                                .action(ArgAction::SetTrue)
                        ),
                )
                .subcommand(
                    Command::new("add")
                        .about("Add a target to a Rust toolchain")
                        .alias("install")
                        .arg(
                            Arg::new("target")
                            .required(true)
                            .takes_value(true)
                            .multiple_values(true)
                            .help(
                                "List of targets to install; \
                                \"all\" installs all available targets"
                            )
                        )
                        .arg(
                            Arg::new("toolchain")
                                .help(TOOLCHAIN_ARG_HELP)
                                .long("toolchain")
                                .takes_value(true),
                        ),
                )
                .subcommand(
                    Command::new("remove")
                        .about("Remove a target from a Rust toolchain")
                        .alias("uninstall")
                        .arg(
                            Arg::new("target")
                            .help("List of targets to uninstall")
                            .required(true)
                            .takes_value(true)
                            .multiple_values(true)
                        )
                        .arg(
                            Arg::new("toolchain")
                                .help(TOOLCHAIN_ARG_HELP)
                                .long("toolchain")
                                .takes_value(true),
                        ),
                ),
        )
        .subcommand(
            Command::new("component")
                .about("Modify a toolchain's installed components")
                .setting(AppSettings::SubcommandRequiredElseHelp)
                .subcommand(
                    Command::new("list")
                        .about("List installed and available components")
                        .arg(
                            Arg::new("toolchain")
                                .help(TOOLCHAIN_ARG_HELP)
                                .long("toolchain")
                                .takes_value(true),
                        )
                        .arg(
                            Arg::new("installed")
                                .long("installed")
                                .help("List only installed components")
                                .action(ArgAction::SetTrue)
                        ),
                )
                .subcommand(
                    Command::new("add")
                        .about("Add a component to a Rust toolchain")
                        .arg(Arg::new("component").required(true)
                        .takes_value(true).multiple_values(true))
                        .arg(
                            Arg::new("toolchain")
                                .help(TOOLCHAIN_ARG_HELP)
                                .long("toolchain")
                                .takes_value(true),
                        )
                        .arg(
                            Arg::new("target")
                            .long("target")
                            .takes_value(true)
                        ),
                )
                .subcommand(
                    Command::new("remove")
                        .about("Remove a component from a Rust toolchain")
                        .arg(Arg::new("component").required(true)
                        .takes_value(true).multiple_values(true))
                        .arg(
                            Arg::new("toolchain")
                                .help(TOOLCHAIN_ARG_HELP)
                                .long("toolchain")
                                .takes_value(true),
                        )
                        .arg(
                            Arg::new("target")
                            .long("target")
                            .takes_value(true)
                        ),
                ),
        )
        .subcommand(
            Command::new("override")
                .about("Modify directory toolchain overrides")
                .after_help(OVERRIDE_HELP)
                .setting(AppSettings::SubcommandRequiredElseHelp)
                .subcommand(
                    Command::new("list").about("List directory toolchain overrides"),
                )
                .subcommand(
                    Command::new("set")
                        .about("Set the override toolchain for a directory")
                        .alias("add")
                        .arg(
                            Arg::new("toolchain")
                                .help(TOOLCHAIN_ARG_HELP)
                                .required(true)
                                .takes_value(true),
                        )
                        .arg(
                            Arg::new("path")
                                .long("path")
                                .takes_value(true)
                                .help("Path to the directory"),
                        ),
                )
                .subcommand(
                    Command::new("unset")
                        .about("Remove the override toolchain for a directory")
                        .after_help(OVERRIDE_UNSET_HELP)
                        .alias("remove")
                        .arg(
                            Arg::new("path")
                                .long("path")
                                .takes_value(true)
                                .help("Path to the directory"),
                        )
                        .arg(
                            Arg::new("nonexistent")
                                .long("nonexistent")
                                .help("Remove override toolchain for all nonexistent directories")
                                .action(ArgAction::SetTrue),
                        ),
                ),
        )
        .subcommand(
            Command::new("run")
                .about("Run a command with an environment configured for a given toolchain")
                .after_help(RUN_HELP)
                .trailing_var_arg(true)
                .arg(
                    Arg::new("toolchain")
                        .help(TOOLCHAIN_ARG_HELP)
                        .required(true)
                        .takes_value(true),
                )
                .arg(
                    Arg::new("command")
                        .required(true)
                        .takes_value(true)
                        .multiple_values(true)
                        .use_value_delimiter(false),
                )
                .arg(
                    Arg::new("install")
                        .help("Install the requested toolchain if needed")
                        .long("install")
                        .action(ArgAction::SetTrue),
                ),
        )
        .subcommand(
            Command::new("which")
                .about("Display which binary will be run for a given command")
                .arg(Arg::new("command").required(true))
                .arg(
                    Arg::new("toolchain")
                        .help(TOOLCHAIN_ARG_HELP)
                        .long("toolchain")
                        .takes_value(true),
                ),
        )
        .subcommand(
            Command::new("doc")
                .alias("docs")
                .about("Open the documentation for the current toolchain")
                .after_help(DOC_HELP)
                .arg(
                    Arg::new("path")
                        .long("path")
                        .help("Only print the path to the documentation")
                        .action(ArgAction::SetTrue),
                )
                .arg(
                    Arg::new("toolchain")
                        .help(TOOLCHAIN_ARG_HELP)
                        .long("toolchain")
                        .takes_value(true),
                )
                .arg(Arg::new("topic").help(TOPIC_ARG_HELP))
                .group(
                    ArgGroup::new("page").args(
                        &DOCS_DATA
                            .iter()
                            .map(|(name, _, _)| *name)
                            .collect::<Vec<_>>(),
                    ),
                )
                .args(
                    &DOCS_DATA
                        .iter()
                        .map(|&(name, help_msg, _)| Arg::new(name).long(name).help(help_msg).action(ArgAction::SetTrue))
                        .collect::<Vec<_>>(),
                ),
        );

    if cfg!(not(target_os = "windows")) {
        app = app.subcommand(
            Command::new("man")
                .about("View the man page for a given command")
                .arg(Arg::new("command").required(true))
                .arg(
                    Arg::new("toolchain")
                        .help(TOOLCHAIN_ARG_HELP)
                        .long("toolchain")
                        .takes_value(true),
                ),
        );
    }

    app = app
        .subcommand(
            Command::new("self")
                .about("Modify the rustup installation")
                .setting(AppSettings::SubcommandRequiredElseHelp)
                .subcommand(Command::new("update").about("Download and install updates to rustup"))
                .subcommand(
                    Command::new("uninstall")
                        .about("Uninstall rustup.")
                        .arg(Arg::new("no-prompt").short('y').action(ArgAction::SetTrue)),
                )
                .subcommand(
                    Command::new("upgrade-data").about("Upgrade the internal data format."),
                ),
        )
        .subcommand(
            Command::new("set")
                .about("Alter rustup settings")
                .setting(AppSettings::SubcommandRequiredElseHelp)
                .subcommand(
                    Command::new("default-host")
                        .about("The triple used to identify toolchains when not specified")
                        .arg(Arg::new("host_triple").required(true)),
                )
                .subcommand(
                    Command::new("profile")
                        .about("The default components installed")
                        .arg(
                            Arg::new("profile-name")
                                .required(true)
                                .value_parser(PossibleValuesParser::new(Profile::names()))
                                .default_value(Profile::default_name()),
                        ),
                )
                .subcommand(
                    Command::new("auto-self-update")
                        .about("The rustup auto self update mode")
                        .arg(
                            Arg::new("auto-self-update-mode")
                                .required(true)
                                .value_parser(PossibleValuesParser::new(SelfUpdateMode::modes()))
                                .default_value(SelfUpdateMode::default_mode()),
                        ),
                ),
        );

    app.subcommand(
        Command::new("completions")
            .about("Generate tab-completion scripts for your shell")
            .after_help(COMPLETIONS_HELP)
            .arg_required_else_help(true)
            .arg(Arg::new("shell").value_parser(EnumValueParser::<Shell>::new()))
            .arg(
                Arg::new("command")
                    .value_parser(EnumValueParser::<CompletionCommand>::new())
                    .default_missing_value("rustup"),
            ),
    )
}

fn verbose_arg(help: &str) -> Arg<'_> {
    Arg::new("verbose")
        .help(help)
        .short('v')
        .long("verbose")
        .action(ArgAction::SetTrue)
}

fn maybe_upgrade_data(cfg: &Cfg, m: &ArgMatches) -> Result<bool> {
    match m.subcommand() {
        Some(("self", c)) => match c.subcommand() {
            Some(("upgrade-data", _)) => {
                cfg.upgrade_data()?;
                Ok(true)
            }
            _ => Ok(false),
        },
        _ => Ok(false),
    }
}

fn update_bare_triple_check(cfg: &Cfg, name: &str) -> Result<()> {
    if let Some(triple) = PartialTargetTriple::new(name) {
        warn!("(partial) target triple specified instead of toolchain name");
        let installed_toolchains = cfg.list_toolchains()?;
        let default = cfg.find_default()?;
        let default_name = default.map(|t| t.name().to_string()).unwrap_or_default();
        let mut candidates = vec![];
        for t in installed_toolchains {
            if t == default_name {
                continue;
            }
            if let Ok(desc) = PartialToolchainDesc::from_str(&t) {
                fn triple_comp_eq(given: &str, from_desc: Option<&String>) -> bool {
                    from_desc.map_or(false, |s| *s == *given)
                }

                let triple_matches = triple
                    .arch
                    .as_ref()
                    .map_or(true, |s| triple_comp_eq(s, desc.target.arch.as_ref()))
                    && triple
                        .os
                        .as_ref()
                        .map_or(true, |s| triple_comp_eq(s, desc.target.os.as_ref()))
                    && triple
                        .env
                        .as_ref()
                        .map_or(true, |s| triple_comp_eq(s, desc.target.env.as_ref()));
                if triple_matches {
                    candidates.push(t);
                }
            }
        }
        match candidates.len() {
            0 => err!("no candidate toolchains found"),
            1 => writeln!(
                process().stdout(),
                "\nyou may use the following toolchain: {}\n",
                candidates[0]
            )?,
            _ => {
                writeln!(
                    process().stdout(),
                    "\nyou may use one of the following toolchains:"
                )?;
                for n in &candidates {
                    writeln!(process().stdout(), "{n}")?;
                }
                writeln!(process().stdout(),)?;
            }
        }
        bail!(RustupError::ToolchainNotInstalled(name.to_string()));
    }
    Ok(())
}

fn default_bare_triple_check(cfg: &Cfg, name: &str) -> Result<()> {
    if let Some(triple) = PartialTargetTriple::new(name) {
        warn!("(partial) target triple specified instead of toolchain name");
        let default = cfg.find_default()?;
        let default_name = default.map(|t| t.name().to_string()).unwrap_or_default();
        if let Ok(mut desc) = PartialToolchainDesc::from_str(&default_name) {
            desc.target = triple;
            let maybe_toolchain = format!("{desc}");
            let toolchain = cfg.get_toolchain(maybe_toolchain.as_ref(), false)?;
            if toolchain.name() == default_name {
                warn!(
                    "(partial) triple '{}' resolves to a toolchain that is already default",
                    name
                );
            } else {
                writeln!(
                    process().stdout(),
                    "\nyou may use the following toolchain: {}\n",
                    toolchain.name()
                )?;
            }
            return Err(RustupError::ToolchainNotInstalled(name.to_string()).into());
        }
    }
    Ok(())
}

fn default_(cfg: &Cfg, m: &ArgMatches) -> Result<utils::ExitCode> {
    if let Some(toolchain) = m.get_one::<String>("toolchain") {
        default_bare_triple_check(cfg, toolchain)?;
        let toolchain = cfg.get_toolchain(toolchain, false)?;

        let status = if !toolchain.is_custom() {
            let distributable = DistributableToolchain::new(&toolchain)?;
            Some(distributable.install_from_dist_if_not_installed()?)
        } else if !toolchain.exists() && toolchain.name() != "none" {
            return Err(RustupError::ToolchainNotInstalled(toolchain.name().to_string()).into());
        } else {
            None
        };

        toolchain.make_default()?;

        if let Some(status) = status {
            writeln!(process().stdout())?;
            common::show_channel_update(cfg, toolchain.name(), Ok(status))?;
        }

        let cwd = utils::current_dir()?;
        if let Some((toolchain, reason)) = cfg.find_override(&cwd)? {
            info!(
                "note that the toolchain '{}' is currently in use ({})",
                toolchain.name(),
                reason
            );
        }
    } else {
        let default_toolchain: Result<String> = cfg
            .get_default()?
            .ok_or_else(|| anyhow!("no default toolchain configured"));
        writeln!(process().stdout(), "{} (default)", default_toolchain?)?;
    }

    Ok(utils::ExitCode(0))
}

fn check_updates(cfg: &Cfg) -> Result<utils::ExitCode> {
    let mut t = term2::stdout();
    let channels = cfg.list_channels()?;

    for channel in channels {
        match channel {
            (ref name, Ok(ref toolchain)) => {
                let distributable = DistributableToolchain::new(toolchain)?;
                let current_version = distributable.show_version()?;
                let dist_version = distributable.show_dist_version()?;
                let _ = t.attr(term2::Attr::Bold);
                write!(t, "{name} - ")?;
                match (current_version, dist_version) {
                    (None, None) => {
                        let _ = t.fg(term2::color::RED);
                        writeln!(t, "Cannot identify installed or update versions")?;
                    }
                    (Some(cv), None) => {
                        let _ = t.fg(term2::color::GREEN);
                        write!(t, "Up to date")?;
                        let _ = t.reset();
                        writeln!(t, " : {cv}")?;
                    }
                    (Some(cv), Some(dv)) => {
                        let _ = t.fg(term2::color::YELLOW);
                        write!(t, "Update available")?;
                        let _ = t.reset();
                        writeln!(t, " : {cv} -> {dv}")?;
                    }
                    (None, Some(dv)) => {
                        let _ = t.fg(term2::color::YELLOW);
                        write!(t, "Update available")?;
                        let _ = t.reset();
                        writeln!(t, " : (Unknown version) -> {dv}")?;
                    }
                }
            }
            (_, Err(err)) => return Err(err),
        }
    }

    check_rustup_update()?;

    Ok(utils::ExitCode(0))
}

fn update(cfg: &mut Cfg, m: &ArgMatches) -> Result<utils::ExitCode> {
    let self_update_mode = cfg.get_self_update_mode()?;
    // Priority: no-self-update feature > self_update_mode > no-self-update args.
    // Update only if rustup does **not** have the no-self-update feature,
    // and auto-self-update is configured to **enable**
    // and has **no** no-self-update parameter.
    let self_update = !self_update::NEVER_SELF_UPDATE
        && self_update_mode == SelfUpdateMode::Enable
        && !m.get_flag("no-self-update");
    let forced = m.get_flag("force-non-host");
    if let Ok(Some(p)) = m.try_get_one::<String>("profile") {
        let p = Profile::from_str(p)?;
        cfg.set_profile_override(p);
    }
    let cfg = &cfg;
    if cfg.get_profile()? == Profile::Complete {
        warn!("{}", common::WARN_COMPLETE_PROFILE);
    }
    if let Ok(Some(names)) = m.try_get_many::<String>("toolchain") {
        for name in names {
            update_bare_triple_check(cfg, name)?;

            let toolchain_has_triple = match PartialToolchainDesc::from_str(name) {
                Ok(x) => x.has_triple(),
                _ => false,
            };

            if toolchain_has_triple {
                let host_arch = TargetTriple::from_host_or_build();
                if let Ok(partial_toolchain_desc) = PartialToolchainDesc::from_str(name) {
                    let target_triple = partial_toolchain_desc.resolve(&host_arch)?.target;
                    if !forced && !host_arch.can_run(&target_triple)? {
                        err!("DEPRECATED: future versions of rustup will require --force-non-host to install a non-host toolchain as the default.");
                        warn!(
                            "toolchain '{}' may not be able to run on this system.",
                            name
                        );
                        warn!(
                            "If you meant to build software to target that platform, perhaps try `rustup target add {}` instead?",
                            target_triple.to_string()
                        );
                    }
                }
            }

            let toolchain = cfg.get_toolchain(name, false)?;

            let status = if !toolchain.is_custom() {
                let components: Vec<_> = m
                    .try_get_many::<String>("components")
                    .ok()
                    .flatten()
                    .map_or_else(Vec::new, |v| v.map(|s| &**s).collect());
                let targets: Vec<_> = m
                    .try_get_many::<String>("targets")
                    .ok()
                    .flatten()
                    .map_or_else(Vec::new, |v| v.map(|s| &**s).collect());
                let distributable = DistributableToolchain::new(&toolchain)?;
                Some(distributable.install_from_dist(
                    m.get_flag("force"),
                    matches!(m.try_get_one::<bool>("allow-downgrade"), Ok(Some(true))),
                    &components,
                    &targets,
                    None,
                )?)
            } else if !toolchain.exists() {
                bail!(RustupError::InvalidToolchainName(
                    toolchain.name().to_string()
                ));
            } else {
                None
            };

            if let Some(status) = status.clone() {
                writeln!(process().stdout())?;
                common::show_channel_update(cfg, toolchain.name(), Ok(status))?;
            }

            if cfg.get_default()?.is_none() {
                use crate::UpdateStatus;
                if let Some(UpdateStatus::Installed) = status {
                    toolchain.make_default()?;
                }
            }
        }
        if self_update {
            common::self_update(|| Ok(utils::ExitCode(0)))?;
        }
    } else {
        common::update_all_channels(cfg, self_update, m.get_flag("force"))?;
        info!("cleaning up downloads & tmp directories");
        utils::delete_dir_contents(&cfg.download_dir);
        cfg.temp_cfg.clean();
    }

    if !self_update::NEVER_SELF_UPDATE && self_update_mode == SelfUpdateMode::CheckOnly {
        check_rustup_update()?;
    }

    if self_update::NEVER_SELF_UPDATE {
        info!("self-update is disabled for this build of rustup");
        info!("any updates to rustup will need to be fetched with your system package manager")
    }

    Ok(utils::ExitCode(0))
}

fn run(cfg: &Cfg, m: &ArgMatches) -> Result<utils::ExitCode> {
    let toolchain = m.get_one::<String>("toolchain").unwrap();
    let args = m.get_many::<String>("command").unwrap();
    let args: Vec<_> = args.collect();
    let cmd = cfg.create_command_for_toolchain(toolchain, m.get_flag("install"), args[0])?;

    let code = command::run_command_for_dir(cmd, args[0], &args[1..])?;
    Ok(code)
}

fn which(cfg: &Cfg, m: &ArgMatches) -> Result<utils::ExitCode> {
    let binary = m.get_one::<String>("command").unwrap();
    let binary_path = if let Some(toolchain) = m.get_one::<String>("toolchain") {
        cfg.which_binary_by_toolchain(toolchain, binary)?
    } else {
        cfg.which_binary(&utils::current_dir()?, binary)?
    };

    utils::assert_is_file(&binary_path)?;

    writeln!(process().stdout(), "{}", binary_path.display())?;
    Ok(utils::ExitCode(0))
}

fn show(cfg: &Cfg, m: &ArgMatches) -> Result<utils::ExitCode> {
    let verbose = m.get_flag("verbose");

    // Print host triple
    {
        let mut t = term2::stdout();
        t.attr(term2::Attr::Bold)?;
        write!(t, "Default host: ")?;
        t.reset()?;
        writeln!(t, "{}", cfg.get_default_host_triple()?)?;
    }

    // Print rustup home directory
    {
        let mut t = term2::stdout();
        t.attr(term2::Attr::Bold)?;
        write!(t, "rustup home:  ")?;
        t.reset()?;
        writeln!(t, "{}", cfg.rustup_dir.display())?;
        writeln!(t)?;
    }

    let cwd = utils::current_dir()?;
    let installed_toolchains = cfg.list_toolchains()?;
    // XXX: we may want a find_without_install capability for show.
    let active_toolchain = cfg.find_or_install_override_toolchain_or_default(&cwd);

    // active_toolchain will carry the reason we don't have one in its detail.
    let active_targets = if let Ok(ref at) = active_toolchain {
        if let Ok(distributable) = DistributableToolchain::new(&at.0) {
            match distributable.list_components() {
                Ok(cs_vec) => cs_vec
                    .into_iter()
                    .filter(|c| c.component.short_name_in_manifest() == "rust-std")
                    .filter(|c| c.installed)
                    .collect(),
                Err(_) => vec![],
            }
        } else {
            // These three vec![] could perhaps be reduced with and_then on active_toolchain.
            vec![]
        }
    } else {
        vec![]
    };

    let show_installed_toolchains = installed_toolchains.len() > 1;
    let show_active_targets = active_targets.len() > 1;
    let show_active_toolchain = true;

    // Only need to display headers if we have multiple sections
    let show_headers = [
        show_installed_toolchains,
        show_active_targets,
        show_active_toolchain,
    ]
    .iter()
    .filter(|x| **x)
    .count()
        > 1;

    if show_installed_toolchains {
        let mut t = term2::stdout();
        if show_headers {
            print_header::<Error>(&mut t, "installed toolchains")?;
        }
        let default_name: Result<String> = cfg
            .get_default()?
            .ok_or_else(|| anyhow!("no default toolchain configured"));
        let default_name = default_name?;
        for it in installed_toolchains {
            if default_name == it {
                writeln!(t, "{it} (default)")?;
            } else {
                writeln!(t, "{it}")?;
            }
            if verbose {
                if let Ok(toolchain) = cfg.get_toolchain(&it, false) {
                    writeln!(process().stdout(), "{}", toolchain.rustc_version())?;
                }
                // To make it easy to see what rustc that belongs to what
                // toolchain we separate each pair with an extra newline
                writeln!(process().stdout())?;
            }
        }
        if show_headers {
            writeln!(t)?
        };
    }

    if show_active_targets {
        let mut t = term2::stdout();
        if show_headers {
            print_header::<Error>(&mut t, "installed targets for active toolchain")?;
        }
        for at in active_targets {
            writeln!(
                t,
                "{}",
                at.component
                    .target
                    .as_ref()
                    .expect("rust-std should have a target")
            )?;
        }
        if show_headers {
            writeln!(t)?;
        };
    }

    if show_active_toolchain {
        let mut t = term2::stdout();
        if show_headers {
            print_header::<Error>(&mut t, "active toolchain")?;
        }

        match active_toolchain {
            Ok(atc) => match atc {
                (ref toolchain, Some(ref reason)) => {
                    writeln!(t, "{} ({})", toolchain.name(), reason)?;
                    writeln!(t, "{}", toolchain.rustc_version())?;
                }
                (ref toolchain, None) => {
                    writeln!(t, "{} (default)", toolchain.name())?;
                    writeln!(t, "{}", toolchain.rustc_version())?;
                }
            },
            Err(err) => {
                let root_cause = err.root_cause();
                if let Some(RustupError::ToolchainNotSelected) =
                    root_cause.downcast_ref::<RustupError>()
                {
                    writeln!(t, "no active toolchain")?;
                } else if let Some(cause) = err.source() {
                    writeln!(t, "(error: {err}, {cause})")?;
                } else {
                    writeln!(t, "(error: {err})")?;
                }
            }
        }

        if show_headers {
            writeln!(t)?
        }
    }

    fn print_header<E>(t: &mut term2::StdoutTerminal, s: &str) -> std::result::Result<(), E>
    where
        E: From<term::Error> + From<std::io::Error>,
    {
        t.attr(term2::Attr::Bold)?;
        writeln!(t, "{s}")?;
        writeln!(t, "{}", "-".repeat(s.len()))?;
        writeln!(t)?;
        t.reset()?;
        Ok(())
    }

    Ok(utils::ExitCode(0))
}

fn show_active_toolchain(cfg: &Cfg, m: &ArgMatches) -> Result<utils::ExitCode> {
    let verbose = m.get_flag("verbose");
    let cwd = utils::current_dir()?;
    match cfg.find_or_install_override_toolchain_or_default(&cwd) {
        Err(e) => {
            let root_cause = e.root_cause();
            if let Some(RustupError::ToolchainNotSelected) =
                root_cause.downcast_ref::<RustupError>()
            {
            } else {
                return Err(e);
            }
        }
        Ok((toolchain, reason)) => {
            if let Some(reason) = reason {
                writeln!(process().stdout(), "{} ({})", toolchain.name(), reason)?;
            } else {
                writeln!(process().stdout(), "{} (default)", toolchain.name())?;
            }
            if verbose {
                writeln!(process().stdout(), "{}", toolchain.rustc_version())?;
            }
        }
    }
    Ok(utils::ExitCode(0))
}

fn show_rustup_home(cfg: &Cfg) -> Result<utils::ExitCode> {
    writeln!(process().stdout(), "{}", cfg.rustup_dir.display())?;
    Ok(utils::ExitCode(0))
}

fn target_list(cfg: &Cfg, m: &ArgMatches) -> Result<utils::ExitCode> {
    let toolchain = explicit_or_dir_toolchain(cfg, m)?;

    if m.get_flag("installed") {
        common::list_installed_targets(&toolchain)
    } else {
        common::list_targets(&toolchain)
    }
}

fn target_add(cfg: &Cfg, m: &ArgMatches) -> Result<utils::ExitCode> {
    let toolchain = explicit_or_dir_toolchain(cfg, m)?;
    // XXX: long term move this error to cli ? the normal .into doesn't work
    // because Result here is the wrong sort and expression type ascription
    // isn't a feature yet.
    // list_components *and* add_component would both be inappropriate for
    // custom toolchains.
    let distributable = DistributableToolchain::new_for_components(&toolchain)?;

    let mut targets: Vec<_> = m
        .get_many::<String>("target")
        .unwrap()
        .map(ToOwned::to_owned)
        .collect();

    if targets.contains(&"all".to_string()) {
        if targets.len() != 1 {
            return Err(anyhow!(
                "`rustup target add {}` includes `all`",
                targets.join(" ")
            ));
        }

        targets.clear();
        for component in distributable.list_components()? {
            if component.component.short_name_in_manifest() == "rust-std"
                && component.available
                && !component.installed
            {
                let target = component
                    .component
                    .target
                    .as_ref()
                    .expect("rust-std should have a target");
                targets.push(target.to_string());
            }
        }
    }

    for target in targets {
        let new_component = Component::new(
            "rust-std".to_string(),
            Some(TargetTriple::new(&target)),
            false,
        );
        distributable.add_component(new_component)?;
    }

    Ok(utils::ExitCode(0))
}

fn target_remove(cfg: &Cfg, m: &ArgMatches) -> Result<utils::ExitCode> {
    let toolchain = explicit_or_dir_toolchain(cfg, m)?;

    for target in m.get_many::<String>("target").unwrap() {
        let new_component = Component::new(
            "rust-std".to_string(),
            Some(TargetTriple::new(target)),
            false,
        );
        let distributable = DistributableToolchain::new_for_components(&toolchain)?;
        distributable.remove_component(new_component)?;
    }

    Ok(utils::ExitCode(0))
}

fn component_list(cfg: &Cfg, m: &ArgMatches) -> Result<utils::ExitCode> {
    let toolchain = explicit_or_dir_toolchain(cfg, m)?;

    if m.get_flag("installed") {
        common::list_installed_components(&toolchain)
    } else {
        common::list_components(&toolchain)?;
        Ok(utils::ExitCode(0))
    }
}

fn component_add(cfg: &Cfg, m: &ArgMatches) -> Result<utils::ExitCode> {
    let toolchain = explicit_or_dir_toolchain(cfg, m)?;
    let distributable = DistributableToolchain::new(&toolchain)?;
    let target = m
        .get_one::<String>("target")
        .map(|s| &**s)
        .map(TargetTriple::new)
        .or_else(|| {
            distributable
                .desc()
                .as_ref()
                .ok()
                .map(|desc| desc.target.clone())
        });

    for component in m.get_many::<String>("component").unwrap() {
        let new_component = Component::new_with_target(component, false)
            .unwrap_or_else(|| Component::new(component.to_string(), target.clone(), true));
        distributable.add_component(new_component)?;
    }

    Ok(utils::ExitCode(0))
}

fn component_remove(cfg: &Cfg, m: &ArgMatches) -> Result<utils::ExitCode> {
    let toolchain = explicit_or_dir_toolchain(cfg, m)?;
    let distributable = DistributableToolchain::new_for_components(&toolchain)?;
    let target = m
        .get_one::<String>("target")
        .map(|s| &**s)
        .map(TargetTriple::new)
        .or_else(|| {
            distributable
                .desc()
                .as_ref()
                .ok()
                .map(|desc| desc.target.clone())
        });

    for component in m.get_many::<String>("component").unwrap() {
        let new_component = Component::new_with_target(component, false)
            .unwrap_or_else(|| Component::new(component.to_string(), target.clone(), true));
        distributable.remove_component(new_component)?;
    }

    Ok(utils::ExitCode(0))
}

fn explicit_or_dir_toolchain<'a>(cfg: &'a Cfg, m: &ArgMatches) -> Result<Toolchain<'a>> {
    let toolchain = m.get_one::<String>("toolchain");
    if let Some(toolchain) = toolchain {
        let toolchain = cfg.get_toolchain(toolchain, false)?;
        return Ok(toolchain);
    }

    let cwd = utils::current_dir()?;
    let (toolchain, _) = cfg.toolchain_for_dir(&cwd)?;

    Ok(toolchain)
}

fn toolchain_list(cfg: &Cfg, m: &ArgMatches) -> Result<utils::ExitCode> {
    common::list_toolchains(cfg, m.get_flag("verbose"))
}

fn toolchain_link(cfg: &Cfg, m: &ArgMatches) -> Result<utils::ExitCode> {
    let toolchain = m.get_one::<String>("toolchain").unwrap();
    let path = m.get_one::<String>("path").unwrap();
    let toolchain = cfg.get_toolchain(toolchain, true)?;

    if let Ok(custom) = CustomToolchain::new(&toolchain) {
        custom.install_from_dir(Path::new(path), true)?;
        Ok(utils::ExitCode(0))
    } else {
        Err(anyhow!(
            "invalid custom toolchain name: '{}'",
            toolchain.name().to_string()
        ))
    }
}

fn toolchain_remove(cfg: &mut Cfg, m: &ArgMatches) -> Result<utils::ExitCode> {
    for toolchain in m.get_many::<String>("toolchain").unwrap() {
        let toolchain = cfg.get_toolchain(toolchain, false)?;
        toolchain.remove()?;
    }
    Ok(utils::ExitCode(0))
}

fn override_add(cfg: &Cfg, m: &ArgMatches) -> Result<utils::ExitCode> {
    let toolchain = m.get_one::<String>("toolchain").unwrap();
    let toolchain = cfg.get_toolchain(toolchain, false)?;

    let status = if !toolchain.is_custom() {
        let distributable = DistributableToolchain::new(&toolchain)?;
        Some(distributable.install_from_dist_if_not_installed()?)
    } else if !toolchain.exists() {
        return Err(RustupError::ToolchainNotInstalled(toolchain.name().to_string()).into());
    } else {
        None
    };

    let path = if let Some(path) = m.get_one::<String>("path") {
        PathBuf::from(path)
    } else {
        utils::current_dir()?
    };
    toolchain.make_override(&path)?;

    if let Some(status) = status {
        writeln!(process().stdout(),)?;
        common::show_channel_update(cfg, toolchain.name(), Ok(status))?;
    }

    Ok(utils::ExitCode(0))
}

fn override_remove(cfg: &Cfg, m: &ArgMatches) -> Result<utils::ExitCode> {
    let paths = if m.get_flag("nonexistent") {
        let list: Vec<_> = cfg.settings_file.with(|s| {
            Ok(s.overrides
                .iter()
                .filter_map(|(k, _)| {
                    if Path::new(k).is_dir() {
                        None
                    } else {
                        Some(k.clone())
                    }
                })
                .collect())
        })?;
        if list.is_empty() {
            info!("no nonexistent paths detected");
        }
        list
    } else if let Some(path) = m.get_one::<String>("path") {
        vec![path.to_owned()]
    } else {
        vec![utils::current_dir()?.to_str().unwrap().to_string()]
    };

    for path in paths {
        if cfg
            .settings_file
            .with_mut(|s| Ok(s.remove_override(Path::new(&path), cfg.notify_handler.as_ref())))?
        {
            info!("override toolchain for '{}' removed", path);
        } else {
            info!("no override toolchain for '{}'", path);
            if m.get_one::<String>("path").is_none() && !m.get_flag("nonexistent") {
                info!(
                    "you may use `--path <path>` option to remove override toolchain \
                     for a specific path"
                );
            }
        }
    }
    Ok(utils::ExitCode(0))
}

const DOCS_DATA: &[(&str, &str, &str)] = &[
    // flags can be used to open specific documents, e.g. `rustup doc --nomicon`
    // tuple elements: document name used as flag, help message, document index path
    ("alloc", "The Rust core allocation and collections library", "alloc/index.html"),
    ("book", "The Rust Programming Language book", "book/index.html"),
    ("cargo", "The Cargo Book", "cargo/index.html"),
    ("core", "The Rust Core Library", "core/index.html"),
    ("edition-guide", "The Rust Edition Guide", "edition-guide/index.html"),
    ("nomicon", "The Dark Arts of Advanced and Unsafe Rust Programming", "nomicon/index.html"),
    ("proc_macro", "A support library for macro authors when defining new macros", "proc_macro/index.html"),
    ("reference", "The Rust Reference", "reference/index.html"),
    ("rust-by-example", "A collection of runnable examples that illustrate various Rust concepts and standard libraries", "rust-by-example/index.html"),
    ("rustc", "The compiler for the Rust programming language", "rustc/index.html"),
    ("rustdoc", "Documentation generator for Rust projects", "rustdoc/index.html"),
    ("std", "Standard library API documentation", "std/index.html"),
    ("test", "Support code for rustc's built in unit-test and micro-benchmarking framework", "test/index.html"),
    ("unstable-book", "The Unstable Book", "unstable-book/index.html"),
    ("embedded-book", "The Embedded Rust Book", "embedded-book/index.html"),
];

fn doc(cfg: &Cfg, m: &ArgMatches) -> Result<utils::ExitCode> {
    let toolchain = explicit_or_dir_toolchain(cfg, m)?;
    if let Ok(distributable) = DistributableToolchain::new(&toolchain) {
        let components = distributable.list_components()?;
        if let [_] = components
            .into_iter()
            .filter(|cstatus| {
                cstatus.component.short_name_in_manifest() == "rust-docs" && !cstatus.installed
            })
            .take(1)
            .collect::<Vec<ComponentStatus>>()
            .as_slice()
        {
            info!(
                "`rust-docs` not installed in toolchain `{}`",
                toolchain.name()
            );
            info!(
                "To install, try `rustup component add --toolchain {} rust-docs`",
                toolchain.name()
            );
            return Err(anyhow!(
                "unable to view documentation which is not installed"
            ));
        }
    }
    let topical_path: PathBuf;

    let doc_url = if let Some(topic) = m.get_one::<String>("topic") {
        topical_path = topical_doc::local_path(&toolchain.doc_path("").unwrap(), topic)?;
        topical_path.to_str().unwrap()
    } else if let Some((_, _, path)) = DOCS_DATA.iter().find(|(name, _, _)| m.get_flag(name)) {
        path
    } else {
        "index.html"
    };

    if m.get_flag("path") {
        let doc_path = toolchain.doc_path(doc_url)?;
        writeln!(process().stdout(), "{}", doc_path.display())?;
        Ok(utils::ExitCode(0))
    } else {
        toolchain.open_docs(doc_url)?;
        Ok(utils::ExitCode(0))
    }
}

fn man(cfg: &Cfg, m: &ArgMatches) -> Result<utils::ExitCode> {
    let command = m.get_one::<String>("command").unwrap();

    let toolchain = explicit_or_dir_toolchain(cfg, m)?;
    let mut toolchain = toolchain.path().to_path_buf();
    toolchain.push("share");
    toolchain.push("man");
    utils::assert_is_directory(&toolchain)?;

    let mut manpaths = std::ffi::OsString::from(toolchain);
    manpaths.push(":"); // prepend to the default MANPATH list
    if let Some(path) = process().var_os("MANPATH") {
        manpaths.push(path);
    }
    process::Command::new("man")
        .env("MANPATH", manpaths)
        .arg(command)
        .status()
        .expect("failed to open man page");
    Ok(utils::ExitCode(0))
}

<<<<<<< HEAD
fn self_uninstall(cfg: &Cfg, m: &ArgMatches<'_>) -> Result<utils::ExitCode> {
    let no_prompt = m.is_present("no-prompt");
=======
fn self_uninstall(m: &ArgMatches) -> Result<utils::ExitCode> {
    let no_prompt = m.get_flag("no-prompt");
>>>>>>> e7247176

    self_update::uninstall(cfg, no_prompt)
}

fn set_default_host_triple(cfg: &Cfg, m: &ArgMatches) -> Result<utils::ExitCode> {
    cfg.set_default_host_triple(m.get_one::<String>("host_triple").unwrap())?;
    Ok(utils::ExitCode(0))
}

fn set_profile(cfg: &mut Cfg, m: &ArgMatches) -> Result<utils::ExitCode> {
    cfg.set_profile(m.get_one::<String>("profile-name").unwrap())?;
    Ok(utils::ExitCode(0))
}

fn set_auto_self_update(cfg: &mut Cfg, m: &ArgMatches) -> Result<utils::ExitCode> {
    if self_update::NEVER_SELF_UPDATE {
        let mut args = crate::process().args_os();
        let arg0 = args.next().map(PathBuf::from);
        let arg0 = arg0
            .as_ref()
            .and_then(|a| a.to_str())
            .ok_or(CLIError::NoExeName)?;
        warn!("{} is built with the no-self-update feature: setting auto-self-update will not have any effect.",arg0);
    }
    cfg.set_auto_self_update(m.get_one::<String>("auto-self-update-mode").unwrap())?;
    Ok(utils::ExitCode(0))
}

fn show_profile(cfg: &Cfg) -> Result<utils::ExitCode> {
    writeln!(process().stdout(), "{}", cfg.get_profile()?)?;
    Ok(utils::ExitCode(0))
}

#[derive(Copy, Clone, Debug, PartialEq)]
pub(crate) enum CompletionCommand {
    Rustup,
    Cargo,
}

impl clap::ValueEnum for CompletionCommand {
    fn value_variants<'a>() -> &'a [Self] {
        &[Self::Rustup, Self::Cargo]
    }

    fn to_possible_value<'a>(&self) -> Option<clap::PossibleValue<'a>> {
        Some(match self {
            CompletionCommand::Rustup => PossibleValue::new("rustup"),
            CompletionCommand::Cargo => PossibleValue::new("cargo"),
        })
    }
}

impl fmt::Display for CompletionCommand {
    fn fmt(&self, f: &mut fmt::Formatter<'_>) -> fmt::Result {
        match self.to_possible_value() {
            Some(v) => write!(f, "{}", v.get_name()),
            None => unreachable!(),
        }
    }
}

fn output_completion_script(shell: Shell, command: CompletionCommand) -> Result<utils::ExitCode> {
    match command {
        CompletionCommand::Rustup => {
            clap_complete::generate(shell, &mut cli(), "rustup", &mut term2::stdout());
        }
        CompletionCommand::Cargo => {
            if let Shell::Zsh = shell {
                writeln!(term2::stdout(), "#compdef cargo")?;
            }

            let script = match shell {
                Shell::Bash => "/etc/bash_completion.d/cargo",
                Shell::Zsh => "/share/zsh/site-functions/_cargo",
                _ => {
                    return Err(anyhow!(
                        "{} does not currently support completions for {}",
                        command,
                        shell
                    ))
                }
            };

            writeln!(
                term2::stdout(),
                "if command -v rustc >/dev/null 2>&1; then\n\
                    \tsource \"$(rustc --print sysroot)\"{script}\n\
                 fi",
            )?;
        }
    }

    Ok(utils::ExitCode(0))
}<|MERGE_RESOLUTION|>--- conflicted
+++ resolved
@@ -136,71 +136,6 @@
     cfg.check_metadata_version()?;
 
     Ok(match matches.subcommand() {
-<<<<<<< HEAD
-        ("dump-testament", _) => common::dump_testament()?,
-        ("show", Some(c)) => match c.subcommand() {
-            ("active-toolchain", Some(m)) => handle_epipe(show_active_toolchain(cfg, m))?,
-            ("home", Some(_)) => handle_epipe(show_rustup_home(cfg))?,
-            ("profile", Some(_)) => handle_epipe(show_profile(cfg))?,
-            ("keys", Some(_)) => handle_epipe(show_keys(cfg))?,
-            (_, _) => handle_epipe(show(cfg, c))?,
-        },
-        ("install", Some(m)) => deprecated("toolchain install", cfg, m, update)?,
-        ("update", Some(m)) => update(cfg, m)?,
-        ("check", Some(_)) => check_updates(cfg)?,
-        ("uninstall", Some(m)) => deprecated("toolchain uninstall", cfg, m, toolchain_remove)?,
-        ("default", Some(m)) => default_(cfg, m)?,
-        ("toolchain", Some(c)) => match c.subcommand() {
-            ("install", Some(m)) => update(cfg, m)?,
-            ("list", Some(m)) => handle_epipe(toolchain_list(cfg, m))?,
-            ("link", Some(m)) => toolchain_link(cfg, m)?,
-            ("uninstall", Some(m)) => toolchain_remove(cfg, m)?,
-            (_, _) => unreachable!(),
-        },
-        ("target", Some(c)) => match c.subcommand() {
-            ("list", Some(m)) => handle_epipe(target_list(cfg, m))?,
-            ("add", Some(m)) => target_add(cfg, m)?,
-            ("remove", Some(m)) => target_remove(cfg, m)?,
-            (_, _) => unreachable!(),
-        },
-        ("component", Some(c)) => match c.subcommand() {
-            ("list", Some(m)) => handle_epipe(component_list(cfg, m))?,
-            ("add", Some(m)) => component_add(cfg, m)?,
-            ("remove", Some(m)) => component_remove(cfg, m)?,
-            (_, _) => unreachable!(),
-        },
-        ("override", Some(c)) => match c.subcommand() {
-            ("list", Some(_)) => handle_epipe(common::list_overrides(cfg))?,
-            ("set", Some(m)) => override_add(cfg, m)?,
-            ("unset", Some(m)) => override_remove(cfg, m)?,
-            (_, _) => unreachable!(),
-        },
-        ("run", Some(m)) => run(cfg, m)?,
-        ("which", Some(m)) => which(cfg, m)?,
-        ("doc", Some(m)) => doc(cfg, m)?,
-        ("man", Some(m)) => man(cfg, m)?,
-        ("self", Some(c)) => match c.subcommand() {
-            ("update", Some(_)) => self_update::update(cfg)?,
-            ("uninstall", Some(m)) => self_uninstall(cfg, m)?,
-            (_, _) => unreachable!(),
-        },
-        ("set", Some(c)) => match c.subcommand() {
-            ("default-host", Some(m)) => set_default_host_triple(cfg, m)?,
-            ("profile", Some(m)) => set_profile(cfg, m)?,
-            ("auto-self-update", Some(m)) => set_auto_self_update(cfg, m)?,
-            (_, _) => unreachable!(),
-        },
-        ("completions", Some(c)) => {
-            if let Some(shell) = c.value_of("shell") {
-                (output_completion_script(
-                    shell.parse::<Shell>().unwrap(),
-                    c.value_of("command")
-                        .and_then(|cmd| cmd.parse::<CompletionCommand>().ok())
-                        .unwrap_or(CompletionCommand::Rustup),
-                ))?
-            } else {
-                unreachable!()
-=======
         Some(s) => match s {
             ("dump-testament", _) => common::dump_testament()?,
             ("show", c) => match c.subcommand() {
@@ -261,7 +196,7 @@
             ("self", c) => match c.subcommand() {
                 Some(s) => match s {
                     ("update", _) => self_update::update(cfg)?,
-                    ("uninstall", m) => self_uninstall(m)?,
+                    ("uninstall", m) => self_uninstall(cfg, m)?,
                     _ => unreachable!(),
                 },
                 None => unreachable!(),
@@ -286,7 +221,6 @@
                 } else {
                     unreachable!()
                 }
->>>>>>> e7247176
             }
             _ => unreachable!(),
         },
@@ -1701,14 +1635,8 @@
     Ok(utils::ExitCode(0))
 }
 
-<<<<<<< HEAD
 fn self_uninstall(cfg: &Cfg, m: &ArgMatches<'_>) -> Result<utils::ExitCode> {
     let no_prompt = m.is_present("no-prompt");
-=======
-fn self_uninstall(m: &ArgMatches) -> Result<utils::ExitCode> {
-    let no_prompt = m.get_flag("no-prompt");
->>>>>>> e7247176
-
     self_update::uninstall(cfg, no_prompt)
 }
 
